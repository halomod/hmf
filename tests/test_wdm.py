from pytest import raises
from hmf.alternatives import wdm
from hmf.mass_function import hmf
import numpy as np

def test_null():
    with raises(NotImplementedError):
        w = wdm.WDM(mx=1.0)
        w.transfer(1.)


class TestViel(object):
    def setup_method(self, test_method):
        self.cls = wdm.Viel05(mx=1.0)

    def test_lowk_transfer(self):
        assert np.isclose(self.cls.transfer(1e-5), 1, rtol=1e-4)

    def test_lam_eff(self):
        assert self.cls.lam_eff_fs > 0

    def test_m_eff(self):
        assert self.cls.m_fs > 0

    def test_lam_hm(self):
        assert self.cls.lam_hm > self.cls.lam_eff_fs

    def test_m_hm(self):
        assert self.cls.m_hm > self.cls.m_fs


class TestBode(TestViel):
    def setup_method(self, test_method):
        self.cls = wdm.Bode01(mx=1.0)


class TestSchneider12_vCDM(object):
    def setup_method(self, test_method):
        self.cdm = hmf.MassFunction()
        self.cls = wdm.Schneider12_vCDM(m=self.cdm.m, dndm0=self.cdm.dndm)

    def test_high_m(self):
        assert np.isclose(self.cls.dndm_alter()[-1], self.cdm.dndm[-1], rtol=1e-3)


class TestSchneider12(TestSchneider12_vCDM):
    def setup_method(self, test_method):
        self.cdm = hmf.MassFunction()
        self.cls = wdm.Schneider12(m=self.cdm.m, dndm0=self.cdm.dndm)


class TestLovell14(TestSchneider12_vCDM):
    def setup_method(self, test_method):
        self.cdm = hmf.MassFunction()
        self.cls = wdm.Lovell14(m=self.cdm.m, dndm0=self.cdm.dndm)


class TestTransfer(object):
    def setup_method(self, test_method):
        self.wdm = wdm.TransferWDM(wdm_mass=3.0, wdm_model=wdm.Viel05)
        self.cdm = hmf.MassFunction()

    def test_wdm_model(self):
        assert isinstance(self.wdm.wdm, wdm.Viel05)


    def test_wrong_model_type(self):
        with raises(ValueError):
            cls = wdm.TransferWDM(wdm_mass=3.0, wdm_model=3)

    def test_power(self):
        print(self.wdm.power[0], self.cdm.power[0], self.wdm.power[0] / self.cdm.power[0] - 1)
        assert np.isclose(self.wdm.power[0], self.cdm.power[0], rtol=1e-4)
        assert self.wdm.power[-1] < self.cdm.power[-1]


class TestMassFunction(object):

<<<<<<< HEAD
    def setup_method(self, test_method):
        self.wdm = wdm.MassFunctionWDM(alter_dndm=None, wdm_mass=3.0, wdm_model=wdm.Viel05)
=======
    def __init__(self):
        self.wdm = wdm.MassFunctionWDM(alter_model=None, wdm_mass=3.0, wdm_model=wdm.Viel05)
>>>>>>> cdbdbc17
        self.cdm = hmf.MassFunction()

    def test_dndm(self):
        assert np.isclose(self.cdm.dndm[-1], self.wdm.dndm[-1], rtol=1e-3)
        assert self.cdm.dndm[0] > self.wdm.dndm[0]


class TestMassFunctionAlter(TestMassFunction):
    def __init__(self):
        self.wdm = wdm.MassFunctionWDM(alter_model=wdm.Schneider12_vCDM, wdm_mass=3.0, wdm_model=wdm.Viel05)
        self.cdm = hmf.MassFunction()<|MERGE_RESOLUTION|>--- conflicted
+++ resolved
@@ -76,13 +76,8 @@
 
 class TestMassFunction(object):
 
-<<<<<<< HEAD
-    def setup_method(self, test_method):
-        self.wdm = wdm.MassFunctionWDM(alter_dndm=None, wdm_mass=3.0, wdm_model=wdm.Viel05)
-=======
     def __init__(self):
         self.wdm = wdm.MassFunctionWDM(alter_model=None, wdm_mass=3.0, wdm_model=wdm.Viel05)
->>>>>>> cdbdbc17
         self.cdm = hmf.MassFunction()
 
     def test_dndm(self):
