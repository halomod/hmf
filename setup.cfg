--- conflicted
+++ resolved
@@ -70,12 +70,8 @@
     pre-commit
     mpmath>=1.0.0
     colossus>=1.2.1
-<<<<<<< HEAD
     halomod>=1.4.6
-=======
-    halomod
     numba
->>>>>>> 20863952
 dev =
     hmf[docs,tests]
     setuptools_scm
