name: Tests

# Test on all pushes, except when the push is literally just a tag (because we
# tag automatically via CI, and therefore there's no extra code in that push).
# Also, only test on pull requests into master/dev.
on:
  push:
    tags-ignore:
      - 'v*'
  pull_request:
    branches:
      - 'master'
      - 'dev'

jobs:
  tests:
    if: "!contains(github.event.pull_request.labels.*.name, 'auto-pr')"
    env:
      ENV_NAME: tests
      PYTHON: ${{ matrix.python-version }}
      OS: ${{ matrix.os }}
    name: Testing
    #    needs: [linter]
    runs-on: ${{ matrix.os }}
    strategy:
      fail-fast: false
      matrix:
        os: [ubuntu-latest, macos-latest]
        python-version: [3.8, 3.9, "3.10", "3.11"]
    steps:
      - uses: actions/checkout@master
        with:
          fetch-depth: 1
      - uses: actions/setup-python@v4
        with:
          python-version: ${{ matrix.python-version }}
      - name: Setup GNU Fortran
<<<<<<< HEAD
        uses: modflowpy/install-gfortran-action@v1
=======
        uses: modflowpy/install-gfortran-action@v1.0.1
>>>>>>> 01d1eba2
      - name: Install
        run:  pip install .[dev]
      - name: Run Tests
        run: |
          python -m pytest --cov=hmf --cov-config=.coveragerc --cov-report xml:./coverage.xml --durations=25
      - uses: codecov/codecov-action@v3
        if: matrix.os == 'ubuntu-latest' && success() && !contains(github.event.pull_request.labels.*.name, 'auto-pr')
        with:
          file: ./coverage.xml # optional
          fail_ci_if_error: true
          verbose: true
          token: ${{ secrets.CODECOV_TOKEN }}<|MERGE_RESOLUTION|>--- conflicted
+++ resolved
@@ -35,11 +35,7 @@
         with:
           python-version: ${{ matrix.python-version }}
       - name: Setup GNU Fortran
-<<<<<<< HEAD
-        uses: modflowpy/install-gfortran-action@v1
-=======
         uses: modflowpy/install-gfortran-action@v1.0.1
->>>>>>> 01d1eba2
       - name: Install
         run:  pip install .[dev]
       - name: Run Tests
